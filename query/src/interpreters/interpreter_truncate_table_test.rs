// Copyright 2020 Datafuse Labs.
//
// Licensed under the Apache License, Version 2.0 (the "License");
// you may not use this file except in compliance with the License.
// You may obtain a copy of the License at
//
//     http://www.apache.org/licenses/LICENSE-2.0
//
// Unless required by applicable law or agreed to in writing, software
// distributed under the License is distributed on an "AS IS" BASIS,
// WITHOUT WARRANTIES OR CONDITIONS OF ANY KIND, either express or implied.
// See the License for the specific language governing permissions and
// limitations under the License.

use common_base::tokio;
use common_exception::Result;
use common_planners::*;
use futures::TryStreamExt;
use pretty_assertions::assert_eq;

use crate::interpreters::*;
use crate::tests::parse_query;

#[tokio::test]
async fn test_truncate_table_interpreter() -> Result<()> {
    let ctx = crate::tests::try_create_context()?;

    // Create table.
    {
<<<<<<< HEAD
        static TEST_CREATE_QUERY: &str = "\
            CREATE TABLE default.a(\
                a String, b String\
            ) Engine = Memory\
        ";

        if let PlanNode::CreateTable(plan) = parse_query(TEST_CREATE_QUERY, &ctx)? {
            let interpreter = CreateTableInterpreter::try_create(ctx.clone(), plan.clone())?;
            let _ = interpreter.execute().await?;
=======
        if let PlanNode::CreateTable(plan) = PlanParser::create(ctx.clone())
            .build_from_sql("create table default.a(a String, b String) Engine = Memory")?
        {
            let executor = CreateTableInterpreter::try_create(ctx.clone(), plan.clone())?;
            let _ = executor.execute(None).await?;
>>>>>>> 18dbf54f
        }
    }

    // Insert into.
    {
        static TEST_INSERT_QUERY: &str = "INSERT INTO default.a VALUES('1,1', '2,2')";
        if let PlanNode::InsertInto(plan) = parse_query(TEST_INSERT_QUERY, &ctx)? {
            let executor = InsertIntoInterpreter::try_create(ctx.clone(), plan.clone())?;
            let _ = executor.execute(None).await?;
        }
    }

    // select.
    {
<<<<<<< HEAD
        static TEST_SELECT_QUERY: &str = "SELECT * FROM default.a";
        if let PlanNode::Select(plan) = parse_query(TEST_SELECT_QUERY, &ctx)? {
            let interpreter = SelectInterpreter::try_create(ctx.clone(), plan.clone())?;
            let stream = interpreter.execute().await?;
=======
        if let PlanNode::Select(plan) =
            PlanParser::create(ctx.clone()).build_from_sql("select * from default.a")?
        {
            let executor = SelectInterpreter::try_create(ctx.clone(), plan.clone())?;
            let stream = executor.execute(None).await?;
>>>>>>> 18dbf54f
            let result = stream.try_collect::<Vec<_>>().await?;
            let expected = vec![
                "+-----+-----+",
                "| a   | b   |",
                "+-----+-----+",
                "| 1,1 | 2,2 |",
                "+-----+-----+",
            ];
            common_datablocks::assert_blocks_sorted_eq(expected, result.as_slice());
        } else {
            panic!()
        }
    }

    // truncate table.
    {
        static TEST_TRUNCATE_QUERY: &str = "TRUNCATE TABLE default.a";
        if let PlanNode::TruncateTable(plan) = parse_query(TEST_TRUNCATE_QUERY, &ctx)? {
            let interpreter = TruncateTableInterpreter::try_create(ctx.clone(), plan.clone())?;
            assert_eq!(interpreter.name(), "TruncateTableInterpreter");

<<<<<<< HEAD
            let stream = interpreter.execute().await?;
=======
            let stream = executor.execute(None).await?;
>>>>>>> 18dbf54f
            let result = stream.try_collect::<Vec<_>>().await?;
            let expected = vec!["++", "++"];
            common_datablocks::assert_blocks_sorted_eq(expected, result.as_slice());
        } else {
            panic!()
        }
    }

    // select.
    {
        static TEST_SELECT_QUERY: &str = "SELECT * FROM default.a";
        if let PlanNode::Select(plan) = parse_query(TEST_SELECT_QUERY, &ctx)? {
            let executor = SelectInterpreter::try_create(ctx.clone(), plan.clone())?;
            let stream = executor.execute(None).await?;
            let result = stream.try_collect::<Vec<_>>().await?;
            let expected = vec!["++", "++"];
            common_datablocks::assert_blocks_sorted_eq(expected, result.as_slice());
        } else {
            panic!()
        }
    }

    Ok(())
}<|MERGE_RESOLUTION|>--- conflicted
+++ resolved
@@ -27,7 +27,6 @@
 
     // Create table.
     {
-<<<<<<< HEAD
         static TEST_CREATE_QUERY: &str = "\
             CREATE TABLE default.a(\
                 a String, b String\
@@ -36,14 +35,7 @@
 
         if let PlanNode::CreateTable(plan) = parse_query(TEST_CREATE_QUERY, &ctx)? {
             let interpreter = CreateTableInterpreter::try_create(ctx.clone(), plan.clone())?;
-            let _ = interpreter.execute().await?;
-=======
-        if let PlanNode::CreateTable(plan) = PlanParser::create(ctx.clone())
-            .build_from_sql("create table default.a(a String, b String) Engine = Memory")?
-        {
-            let executor = CreateTableInterpreter::try_create(ctx.clone(), plan.clone())?;
-            let _ = executor.execute(None).await?;
->>>>>>> 18dbf54f
+            let _ = interpreter.execute(None).await?;
         }
     }
 
@@ -58,18 +50,10 @@
 
     // select.
     {
-<<<<<<< HEAD
         static TEST_SELECT_QUERY: &str = "SELECT * FROM default.a";
         if let PlanNode::Select(plan) = parse_query(TEST_SELECT_QUERY, &ctx)? {
             let interpreter = SelectInterpreter::try_create(ctx.clone(), plan.clone())?;
-            let stream = interpreter.execute().await?;
-=======
-        if let PlanNode::Select(plan) =
-            PlanParser::create(ctx.clone()).build_from_sql("select * from default.a")?
-        {
-            let executor = SelectInterpreter::try_create(ctx.clone(), plan.clone())?;
-            let stream = executor.execute(None).await?;
->>>>>>> 18dbf54f
+            let stream = interpreter.execute(None).await?;
             let result = stream.try_collect::<Vec<_>>().await?;
             let expected = vec![
                 "+-----+-----+",
@@ -91,11 +75,7 @@
             let interpreter = TruncateTableInterpreter::try_create(ctx.clone(), plan.clone())?;
             assert_eq!(interpreter.name(), "TruncateTableInterpreter");
 
-<<<<<<< HEAD
-            let stream = interpreter.execute().await?;
-=======
-            let stream = executor.execute(None).await?;
->>>>>>> 18dbf54f
+            let stream = interpreter.execute(None).await?;
             let result = stream.try_collect::<Vec<_>>().await?;
             let expected = vec!["++", "++"];
             common_datablocks::assert_blocks_sorted_eq(expected, result.as_slice());
