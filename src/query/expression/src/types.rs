// Copyright 2022 Datafuse Labs.
//
// Licensed under the Apache License, Version 2.0 (the "License");
// you may not use this file except in compliance with the License.
// You may obtain a copy of the License at
//
//     http://www.apache.org/licenses/LICENSE-2.0
//
// Unless required by applicable law or agreed to in writing, software
// distributed under the License is distributed on an "AS IS" BASIS,
// WITHOUT WARRANTIES OR CONDITIONS OF ANY KIND, either express or implied.
// See the License for the specific language governing permissions and
// limitations under the License.

pub mod any;
pub mod array;
pub mod boolean;
pub mod date;
pub mod empty_array;
pub mod generic;
pub mod map;
pub mod null;
pub mod nullable;
pub mod number;
pub mod string;
pub mod timestamp;
pub mod variant;

use std::fmt::Debug;
use std::ops::Range;

use common_arrow::arrow::bitmap::MutableBitmap;
use common_arrow::arrow::trusted_len::TrustedLen;
use enum_as_inner::EnumAsInner;
use serde::Deserialize;
use serde::Serialize;

pub use self::any::AnyType;
pub use self::array::ArrayType;
pub use self::boolean::BooleanType;
pub use self::date::DateType;
pub use self::empty_array::EmptyArrayType;
pub use self::generic::GenericType;
pub use self::map::MapType;
pub use self::null::NullType;
pub use self::nullable::NullableType;
pub use self::number::NumberDataType;
pub use self::number::NumberType;
use self::number::F32;
use self::number::F64;
use self::string::StringColumnBuilder;
pub use self::string::StringType;
pub use self::timestamp::TimestampType;
pub use self::variant::VariantType;
use crate::deserializations::DateDeserializer;
use crate::deserializations::NullableDeserializer;
use crate::deserializations::NumberDeserializer;
use crate::deserializations::TimestampDeserializer;
use crate::deserializations::TupleDeserializer;
use crate::deserializations::TypeDeserializer;
use crate::deserializations::VariantDeserializer;
use crate::property::Domain;
use crate::utils::concat_array;
use crate::values::Column;
use crate::values::Scalar;
use crate::ColumnBuilder;
use crate::ScalarRef;

pub type GenericMap = [DataType];

#[derive(Debug, Clone, PartialEq, Eq, Serialize, Deserialize, EnumAsInner)]
pub enum DataType {
    Null,
    EmptyArray,
    Boolean,
    String,
    Number(NumberDataType),
    Timestamp,
    Date,
    Nullable(Box<DataType>),
    Array(Box<DataType>),
    Map(Box<DataType>),
    Tuple(Vec<DataType>),
    Variant,
    Generic(usize),
}

pub const ALL_UNSIGNED_INTEGER_TYPES: &[NumberDataType; 4] = &[
    NumberDataType::UInt8,
    NumberDataType::UInt16,
    NumberDataType::UInt32,
    NumberDataType::UInt64,
];

pub const ALL_INTEGER_TYPES: &[NumberDataType; 8] = &[
    NumberDataType::UInt8,
    NumberDataType::UInt16,
    NumberDataType::UInt32,
    NumberDataType::UInt64,
    NumberDataType::Int8,
    NumberDataType::Int16,
    NumberDataType::Int32,
    NumberDataType::Int64,
];

pub const ALL_FLOAT_TYPES: &[NumberDataType; 2] =
    &[NumberDataType::Float32, NumberDataType::Float64];
pub const ALL_NUMERICS_TYPES: &[NumberDataType; 10] =
    &concat_array(ALL_INTEGER_TYPES, ALL_FLOAT_TYPES);

impl DataType {
    pub fn wrap_nullable(&self) -> Self {
        match self {
            DataType::Nullable(_) => self.clone(),
            _ => Self::Nullable(Box::new(self.clone())),
        }
    }

    pub fn is_nullable(&self) -> bool {
        matches!(self, &DataType::Nullable(_))
    }

    pub fn is_nullable_or_null(&self) -> bool {
        matches!(self, &DataType::Nullable(_) | &DataType::Null)
    }

    pub fn can_inside_nullable(&self) -> bool {
        !self.is_nullable_or_null()
    }

<<<<<<< HEAD
    pub fn remove_nullable(&self) -> Self {
        match self {
            DataType::Nullable(ty) => (**ty).clone(),
            _ => self.clone(),
        }
    }

    pub fn is_unsigned_numeric(&self) -> bool {
        match self {
            DataType::Number(ty) => ALL_UNSIGNED_INTEGER_TYPES.contains(ty),
            _ => false,
        }
    }
    
    pub fn is_numeric(&self) -> bool {
        match self {
            DataType::Number(ty) => ALL_NUMERICS_TYPES.contains(ty),
            _ => false,
        }
    }

    #[inline]
    pub fn is_integer(&self) -> bool {
        match self {
            DataType::Number(ty) => ALL_INTEGER_TYPES.contains(ty),
            _ => false,
        }
    }

    #[inline]
    pub fn is_floating(&self) -> bool {
        match self {
            DataType::Number(ty) => ALL_FLOAT_TYPES.contains(ty),
            _ => false,
        }
    }

    #[inline]
    pub fn is_date_or_date_time(&self) -> bool {
        matches!(self, DataType::Timestamp | DataType::Date)
    }

    pub fn numeric_byte_size(&self) -> Result<usize, String> {
        match self {
            DataType::Number(NumberDataType::UInt8) | DataType::Number(NumberDataType::Int8) => {
                Ok(1)
            }
            DataType::Number(NumberDataType::UInt16) | DataType::Number(NumberDataType::Int16) => {
                Ok(2)
            }
            DataType::Date
            | DataType::Number(NumberDataType::UInt32)
            | DataType::Number(NumberDataType::Float32)
            | DataType::Number(NumberDataType::Int32) => Ok(4),
            DataType::Timestamp
            | DataType::Number(NumberDataType::UInt64)
            | DataType::Number(NumberDataType::Float64)
            | DataType::Number(NumberDataType::Int64) => Ok(8),
            _ => Result::Err(format!(
                "Function number_byte_size argument must be numeric types, but got {:?}",
                self
            )),
        }
    }
    pub fn create_serializer(&self, column: Column) -> Result<Box<dyn TypeSerializer>, String> {
=======
    pub fn create_deserializer(&self, capacity: usize) -> Box<dyn TypeDeserializer> {
>>>>>>> 978910fb
        match self {
            DataType::Null => Box::new(0),
            DataType::Boolean => Box::new(MutableBitmap::with_capacity(capacity)),
            DataType::String => {
                Box::new(StringColumnBuilder::with_capacity(capacity, capacity * 4))
            }
            DataType::Number(num_ty) => match num_ty {
                NumberDataType::UInt8 => {
                    Box::new(NumberDeserializer::<u8, u8>::with_capacity(capacity))
                }
                NumberDataType::UInt16 => {
                    Box::new(NumberDeserializer::<u16, u16>::with_capacity(capacity))
                }
                NumberDataType::UInt32 => {
                    Box::new(NumberDeserializer::<u32, u32>::with_capacity(capacity))
                }
                NumberDataType::UInt64 => {
                    Box::new(NumberDeserializer::<u64, u64>::with_capacity(capacity))
                }
                NumberDataType::Int8 => {
                    Box::new(NumberDeserializer::<i8, i8>::with_capacity(capacity))
                }
                NumberDataType::Int16 => {
                    Box::new(NumberDeserializer::<i16, i16>::with_capacity(capacity))
                }
                NumberDataType::Int32 => {
                    Box::new(NumberDeserializer::<i32, i32>::with_capacity(capacity))
                }
                NumberDataType::Int64 => {
                    Box::new(NumberDeserializer::<i64, i64>::with_capacity(capacity))
                }
                NumberDataType::Float32 => {
                    Box::new(NumberDeserializer::<F32, f32>::with_capacity(capacity))
                }
                NumberDataType::Float64 => {
                    Box::new(NumberDeserializer::<F64, f64>::with_capacity(capacity))
                }
            },
            DataType::Date => Box::new(DateDeserializer::with_capacity(capacity)),
            DataType::Timestamp => Box::new(TimestampDeserializer::with_capacity(capacity)),
            DataType::Nullable(inner_ty) => Box::new(NullableDeserializer::with_capacity(
                capacity,
                inner_ty.as_ref(),
            )),
            DataType::Variant => Box::new(VariantDeserializer::with_capacity(capacity)),
            DataType::Tuple(types) => Box::new(TupleDeserializer::with_capacity(capacity, types)),

            _ => unimplemented!(),
        }
    }
}

pub trait ValueType: Debug + Clone + PartialEq + Sized + 'static {
    type Scalar: Debug + Clone + PartialEq;
    type ScalarRef<'a>: Debug + Clone + PartialEq;
    type Column: Debug + Clone + PartialEq;
    type Domain: Debug + Clone + PartialEq;
    type ColumnIterator<'a>: Iterator<Item = Self::ScalarRef<'a>> + TrustedLen;
    type ColumnBuilder: Debug + Clone;

    /// Upcast GAT type's lifetime.
    fn upcast_gat<'short, 'long: 'short>(long: Self::ScalarRef<'long>) -> Self::ScalarRef<'short>;

    fn to_owned_scalar<'a>(scalar: Self::ScalarRef<'a>) -> Self::Scalar;
    fn to_scalar_ref<'a>(scalar: &'a Self::Scalar) -> Self::ScalarRef<'a>;

    fn try_downcast_scalar<'a>(scalar: &'a ScalarRef) -> Option<Self::ScalarRef<'a>>;
    fn try_downcast_column<'a>(col: &'a Column) -> Option<Self::Column>;
    fn try_downcast_domain(domain: &Domain) -> Option<Self::Domain>;

    /// Downcast `ColumnBuilder` to a mutable reference of its inner builder type.
    ///
    /// Not every builder can be downcasted successfully.
    /// For example: `ArrayType<T: ValueType>`, `NullableType<T: ValueType>`, and `KvPair<K: ValueType, V: ValueType>`
    /// cannot be downcasted and this method will return `None`.
    ///
    /// So when using this method, we cannot unwrap the returned value directly.
    /// We should:
    ///
    /// ```ignore
    /// // builder: ColumnBuilder
    /// // T: ValueType
    /// if let Some(inner) = T::try_downcast_builder(&mut builder) {
    ///     inner.push(...);
    /// } else {
    ///     builder.push(...);
    /// }
    /// ```
    fn try_downcast_builder<'a>(
        builder: &'a mut ColumnBuilder,
    ) -> Option<&'a mut Self::ColumnBuilder>;

    fn upcast_scalar(scalar: Self::Scalar) -> Scalar;
    fn upcast_column(col: Self::Column) -> Column;
    fn upcast_domain(domain: Self::Domain) -> Domain;

    fn column_len<'a>(col: &'a Self::Column) -> usize;
    fn index_column<'a>(col: &'a Self::Column, index: usize) -> Option<Self::ScalarRef<'a>>;

    /// # Safety
    ///
    /// Calling this method with an out-of-bounds index is *[undefined behavior]*
    unsafe fn index_column_unchecked<'a>(
        col: &'a Self::Column,
        index: usize,
    ) -> Self::ScalarRef<'a>;
    fn slice_column<'a>(col: &'a Self::Column, range: Range<usize>) -> Self::Column;
    fn iter_column<'a>(col: &'a Self::Column) -> Self::ColumnIterator<'a>;
    fn column_to_builder(col: Self::Column) -> Self::ColumnBuilder;

    fn builder_len(builder: &Self::ColumnBuilder) -> usize;
    fn push_item(builder: &mut Self::ColumnBuilder, item: Self::ScalarRef<'_>);
    fn push_default(builder: &mut Self::ColumnBuilder);
    fn append_builder(builder: &mut Self::ColumnBuilder, other_builder: &Self::ColumnBuilder);
    fn build_column(builder: Self::ColumnBuilder) -> Self::Column;
    fn build_scalar(builder: Self::ColumnBuilder) -> Self::Scalar;
}

pub trait ArgType: ValueType {
    fn data_type() -> DataType;
    fn full_domain() -> Self::Domain;
    fn create_builder(capacity: usize, generics: &GenericMap) -> Self::ColumnBuilder;

    fn column_from_vec(vec: Vec<Self::Scalar>, generics: &GenericMap) -> Self::Column {
        Self::column_from_iter(vec.iter().cloned(), generics)
    }

    fn column_from_iter(
        iter: impl Iterator<Item = Self::Scalar>,
        generics: &GenericMap,
    ) -> Self::Column {
        let mut col = Self::create_builder(iter.size_hint().0, generics);
        for item in iter {
            Self::push_item(&mut col, Self::to_scalar_ref(&item));
        }
        Self::build_column(col)
    }

    fn column_from_ref_iter<'a>(
        iter: impl Iterator<Item = Self::ScalarRef<'a>>,
        generics: &GenericMap,
    ) -> Self::Column {
        let mut col = Self::create_builder(iter.size_hint().0, generics);
        for item in iter {
            Self::push_item(&mut col, item);
        }
        Self::build_column(col)
    }
}<|MERGE_RESOLUTION|>--- conflicted
+++ resolved
@@ -128,7 +128,6 @@
         !self.is_nullable_or_null()
     }
 
-<<<<<<< HEAD
     pub fn remove_nullable(&self) -> Self {
         match self {
             DataType::Nullable(ty) => (**ty).clone(),
@@ -193,10 +192,7 @@
             )),
         }
     }
-    pub fn create_serializer(&self, column: Column) -> Result<Box<dyn TypeSerializer>, String> {
-=======
     pub fn create_deserializer(&self, capacity: usize) -> Box<dyn TypeDeserializer> {
->>>>>>> 978910fb
         match self {
             DataType::Null => Box::new(0),
             DataType::Boolean => Box::new(MutableBitmap::with_capacity(capacity)),
