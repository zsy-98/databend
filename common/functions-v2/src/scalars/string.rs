// Copyright 2021 Datafuse Labs.
//
// Licensed under the Apache License, Version 2.0 (the "License");
// you may not use this file except in compliance with the License.
// You may obtain a copy of the License at
//
//     http://www.apache.org/licenses/LICENSE-2.0
//
// Unless required by applicable law or agreed to in writing, software
// distributed under the License is distributed on an "AS IS" BASIS,
// WITHOUT WARRANTIES OR CONDITIONS OF ANY KIND, either express or implied.
// See the License for the specific language governing permissions and
// limitations under the License.

use bstr::ByteSlice;
use common_expression::types::NumberType;
use common_expression::types::StringType;
use common_expression::FunctionProperty;
use common_expression::FunctionRegistry;

pub fn register(registry: &mut FunctionRegistry) {
    registry.register_with_writer_1_arg::<StringType, StringType, _, _>(
        "upper",
        FunctionProperty::default(),
        |_| None,
        |val, writer| {
            for (start, end, ch) in val.char_indices() {
                if ch == '\u{FFFD}' {
                    // If char is invalid, just copy it.
                    writer.put_slice(&val.as_bytes()[start..end]);
                } else if ch.is_ascii() {
                    writer.put_u8(ch.to_ascii_uppercase() as u8);
                } else {
                    for x in ch.to_uppercase() {
                        writer.put_char(x);
                    }
                }
            }
            writer.commit_row();
            Ok(())
        },
    );
    registry.register_aliases("upper", &["ucase"]);

<<<<<<< HEAD
    registry.register_with_writer_1_arg::<StringType, StringType, _, _>(
        "lower",
        FunctionProperty::default(),
        |_| None,
        |val, writer| {
            for (start, end, ch) in val.char_indices() {
                if ch == '\u{FFFD}' {
                    // If char is invalid, just copy it.
                    writer.put_slice(&val.as_bytes()[start..end]);
                } else if ch.is_ascii() {
                    writer.put_u8(ch.to_ascii_lowercase() as u8);
                } else {
                    for x in ch.to_lowercase() {
                        writer.put_char(x);
                    }
                }
            }
            writer.commit_row();
            Ok(())
        },
    );
    registry.register_aliases("lower", &["lcase"]);
=======
    registry.register_1_arg::<StringType, NumberType<u64>, _, _>(
        "bit_length",
        FunctionProperty::default(),
        |_| None,
        |val| 8 * val.len() as u64,
    );

    registry.register_1_arg::<StringType, NumberType<u64>, _, _>(
        "octet_length",
        FunctionProperty::default(),
        |_| None,
        |val| val.len() as u64,
    );
    registry.register_aliases("octet_length", &["length"]);

    registry.register_1_arg::<StringType, NumberType<u64>, _, _>(
        "char_length",
        FunctionProperty::default(),
        |_| None,
        |val| match std::str::from_utf8(val) {
            Ok(s) => s.chars().count() as u64,
            Err(_) => val.len() as u64,
        },
    );
    registry.register_aliases("char_length", &["character_length"]);
>>>>>>> c4dfd4bb
}<|MERGE_RESOLUTION|>--- conflicted
+++ resolved
@@ -42,7 +42,6 @@
     );
     registry.register_aliases("upper", &["ucase"]);
 
-<<<<<<< HEAD
     registry.register_with_writer_1_arg::<StringType, StringType, _, _>(
         "lower",
         FunctionProperty::default(),
@@ -65,7 +64,7 @@
         },
     );
     registry.register_aliases("lower", &["lcase"]);
-=======
+
     registry.register_1_arg::<StringType, NumberType<u64>, _, _>(
         "bit_length",
         FunctionProperty::default(),
@@ -91,5 +90,4 @@
         },
     );
     registry.register_aliases("char_length", &["character_length"]);
->>>>>>> c4dfd4bb
 }