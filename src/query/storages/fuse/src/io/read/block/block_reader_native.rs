--- conflicted
+++ resolved
@@ -146,12 +146,8 @@
                 .cloned()
                 .collect::<Vec<_>>();
 
-<<<<<<< HEAD
-            let readers = Self::sync_read_native_column(op.object(&location), metas, part.range())?;
-=======
             let readers =
-                Self::sync_read_native_column(op.clone(), &part.location, metas, &part.range)?;
->>>>>>> f9e1c790
+                Self::sync_read_native_column(op.clone(), &part.location, metas, part.range())?;
             results.insert(index, readers);
         }
 
