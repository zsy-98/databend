--- conflicted
+++ resolved
@@ -16,14 +16,10 @@
 
 # Crates.io dependencies
 ahash = "0.7.6"
-<<<<<<< HEAD
 bumpalo = "3.10.0"
 cfg-if = "1.0.0"
 libc = "0.2.126"
-ordered-float = { git = "https://github.com/andylokandy/rust-ordered-float.git", branch = "as", features = ["serde"] }
-=======
 ordered-float = { version = "3.1.0", features = ["serde"] }
->>>>>>> ae600b5a
 primitive-types = "0.11.1"
 semver = "1.0.10"
 
