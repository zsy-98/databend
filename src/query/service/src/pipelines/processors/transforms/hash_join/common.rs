// Copyright 2022 Datafuse Labs.
//
// Licensed under the Apache License, Version 2.0 (the "License");
// you may not use this file except in compliance with the License.
// You may obtain a copy of the License at
//
//     http://www.apache.org/licenses/LICENSE-2.0
//
// Unless required by applicable law or agreed to in writing, software
// distributed under the License is distributed on an "AS IS" BASIS,
// WITHOUT WARRANTIES OR CONDITIONS OF ANY KIND, either express or implied.
// See the License for the specific language governing permissions and
// limitations under the License.

use common_arrow::arrow::bitmap::Bitmap;
use common_arrow::arrow::bitmap::MutableBitmap;
use common_catalog::table_context::TableContext;
use common_exception::ErrorCode;
use common_exception::Result;
use common_expression::arrow::combine_validities_3;
use common_expression::types::nullable::NullableColumn;
use common_expression::types::nullable::NullableColumnBuilder;
use common_expression::types::AnyType;
use common_expression::types::DataType;
use common_expression::Chunk;
use common_expression::Column;
use common_expression::Scalar;
use common_expression::Value;
use common_hashtable::HashtableLike;

use crate::pipelines::processors::transforms::hash_join::desc::MarkerKind;
use crate::pipelines::processors::transforms::hash_join::row::RowPtr;
use crate::pipelines::processors::JoinHashTable;
use crate::sql::evaluator::EvalNode;
use crate::sql::plans::JoinType;

/// Some common methods for hash join.
impl JoinHashTable {
    // Merge build chunk and probe chunk that have the same number of rows
    pub(crate) fn merge_eq_chunk(&self, build_chunk: &Chunk, probe_chunk: &Chunk) -> Result<Chunk> {
        todo!("expression");
        // let mut probe_chunk = probe_chunk.clone();
        // for (col, field) in build_chunk
        //     .columns()
        //     .iter()
        //     .zip(build_chunk.schema().fields().iter())
        // {
        //     probe_chunk = probe_chunk.add_column(col.clone(), field.clone())?;
        // }
        // Ok(probe_chunk)
    }

    #[inline]
    pub(crate) fn probe_key<'a, H: HashtableLike<Value = Vec<RowPtr>>>(
        &self,
        hash_table: &'a H,
        key: &'a H::Key,
        valids: &Option<Bitmap>,
        i: usize,
    ) -> Option<H::EntryRef<'a>> {
        if valids.as_ref().map_or(true, |v| v.get_bit(i)) {
            return hash_table.entry(key);
        }
        None
    }

    pub(crate) fn create_marker_chunk(
        &self,
        has_null: bool,
        markers: Vec<MarkerKind>,
    ) -> Result<Chunk> {
        let mut validity = MutableBitmap::with_capacity(markers.len());
        let mut boolean_bit_map = MutableBitmap::with_capacity(markers.len());

        for m in markers {
            let marker = if m == MarkerKind::False && has_null {
                MarkerKind::Null
            } else {
                m
            };
            if marker == MarkerKind::Null {
                validity.push(false);
            } else {
                validity.push(true);
            }
            if marker == MarkerKind::True {
                boolean_bit_map.push(true);
            } else {
                boolean_bit_map.push(false);
            }
        }
        let num_rows = validity.len();
        let boolean_column = Column::Boolean(boolean_bit_map.into());
        let marker_column = Column::Nullable(Box::new(NullableColumn {
            column: boolean_column,
            validity: validity.into(),
        }));
        Ok(Chunk::new(vec![Value::Column(marker_column)], num_rows))
    }

    pub(crate) fn init_markers(cols: &[Column], num_rows: usize) -> Vec<MarkerKind> {
        let mut markers = vec![MarkerKind::False; num_rows];
        if cols.iter().any(|c| c.is_nullable() || c.is_null()) {
            let mut valids = None;
            for col in cols.iter() {
                match col {
                    Column::Nullable(c) => {
                        let bitmap = &c.validity;
                        if bitmap.unset_bits() == 0 {
                            let mut m = MutableBitmap::with_capacity(num_rows);
                            m.extend_constant(num_rows, true);
                            valids = Some(m.into());
                            break;
                        } else {
                            valids = combine_validities_3(valids, Some(bitmap.clone()));
                        }
                    }
                    Column::Null { .. } => {}
                    c => {
                        let mut m = MutableBitmap::with_capacity(num_rows);
                        m.extend_constant(num_rows, true);
                        valids = Some(m.into());
                        break;
                    }
                }
            }
            if let Some(v) = valids {
                for (idx, marker) in markers.iter_mut().enumerate() {
                    if !v.get_bit(idx) {
                        *marker = MarkerKind::Null;
                    }
                }
            }
        }
        markers
    }

<<<<<<< HEAD
    pub(crate) fn set_validity(
        column: &(Value<AnyType>, DataType),
        validity: &Bitmap,
    ) -> (Value<AnyType>, DataType) {
        let (value, data_type) = column;

        match value {
            Value::Scalar(s) => {
                let valid = validity.get_bit(0);
                if valid {
                    (Value::Scalar(s.clone()), data_type.wrap_nullable())
                } else {
                    (Value::Scalar(Scalar::Null), data_type.wrap_nullable())
                }
            }
            Value::Column(col) => {
                if col.is_null() {
                    column.clone()
                } else if col.is_nullable() {
                    let col = col.as_nullable().unwrap();
                    // It's possible validity is longer than col.
                    let diff_len = validity.len() - col.validity.len();
                    let mut new_validity = MutableBitmap::with_capacity(validity.len());
                    for (b1, b2) in validity.iter().zip(col.validity.iter()) {
                        new_validity.push(b1 & b2);
                    }
                    new_validity.extend_constant(diff_len, false);
                    let col = Column::Nullable(NullableColumn {
                        column: col.column.clone(),
                        validity: new_validity.into(),
                    });
                    (Value::Column(col), data_type.clone())
                } else {
                    let col = Column::Nullable(NullableColumn {
                        column: column.clone(),
                        validity: validity.clone(),
                    });
                    (Value::Column(col), data_type.clone())
                }
=======
    pub(crate) fn set_validity(column: &ColumnRef, validity: &Bitmap) -> Result<ColumnRef> {
        if column.is_null() {
            Ok(column.clone())
        } else if column.is_const() {
            let col: &ConstColumn = Series::check_get(column)?;
            let validity = validity.clone();
            let inner = Self::set_validity(col.inner(), &validity.slice(0, 1))?;
            Ok(ConstColumn::new(inner, col.len()).arc())
        } else if column.is_nullable() {
            let col: &NullableColumn = Series::check_get(column)?;
            if col.is_empty() {
                let ty = col.data_type();
                return ty.create_constant_column(&DataValue::Null, validity.len());
            }
            // It's possible validity is longer than col.
            let diff_len = validity.len() - col.ensure_validity().len();
            let mut new_validity = MutableBitmap::with_capacity(validity.len());
            for (b1, b2) in validity.iter().zip(col.ensure_validity().iter()) {
                new_validity.push(b1 & b2);
>>>>>>> d6eca280
            }
        }
    }

    // return an (option bitmap, all_true, all_false)
    pub(crate) fn get_other_filters(
        &self,
        merged_chunk: &Chunk,
        filter: &EvalNode,
    ) -> Result<(Option<Bitmap>, bool, bool)> {
        let func_ctx = self.ctx.try_get_function_context()?;
        // `predicate_column` contains a column, which is a boolean column.
        let filter_vector = filter.eval(&func_ctx, merged_chunk)?;
        todo!("expression");
        // let predict_boolean_nonull = Chunk::cast_to_nonull_boolean(filter_vector.vector())?;

        // // faster path for constant filter
        // if predict_boolean_nonull.is_const() {
        //     let v = predict_boolean_nonull.get_bool(0)?;
        //     return Ok((None, v, !v));
        // }

        // let boolean_col: &BooleanColumn = Series::check_get(&predict_boolean_nonull)?;
        // let rows = boolean_col.len();
        // let count_zeros = boolean_col.values().unset_bits();

        // Ok((
        //     Some(boolean_col.values().clone()),
        //     count_zeros == 0,
        //     rows == count_zeros,
        // ))
    }

    pub(crate) fn find_unmatched_build_indexes(
        &self,
        row_state: &[Vec<usize>],
    ) -> Result<Vec<RowPtr>> {
        // For right/full join, build side will appear at least once in the joined table
        // Find the unmatched rows in build side
        let mut unmatched_build_indexes = vec![];
        for (chunk_index, chunk) in self.row_space.chunks.read().unwrap().iter().enumerate() {
            for row_index in 0..chunk.num_rows() {
                if row_state[chunk_index][row_index] == 0 {
                    unmatched_build_indexes.push(RowPtr::new(chunk_index, row_index));
                }
            }
        }
        Ok(unmatched_build_indexes)
    }

    // For unmatched build index, the method will produce null probe chunk
    // Then merge null_probe_chunk with unmatched_build_chunk
    pub(crate) fn null_chunks_for_right_join(
        &self,
        unmatched_build_indexes: &Vec<RowPtr>,
    ) -> Result<Chunk> {
        let mut unmatched_build_chunk = self.row_space.gather(unmatched_build_indexes)?;
        let num_rows = unmatched_build_chunk.num_rows();
        if self.hash_join_desc.join_type == JoinType::Full {
            let nullable_unmatched_build_columns = unmatched_build_chunk
                .columns()
                .iter()
                .map(|c| {
                    let mut probe_validity = MutableBitmap::new();
                    probe_validity.extend_constant(c.len(), true);
                    let probe_validity: Bitmap = probe_validity.into();
                    Self::set_validity(c, &probe_validity)
                })
                .collect::<Vec<_>>();
            unmatched_build_chunk = Chunk::new(nullable_unmatched_build_columns, num_rows);
        };
        // Create null chunk for unmatched rows in probe side
        let null_proble_chunk = Chunk::new(
            self.probe_schema
                .fields()
                .iter()
                .map(|df| (Value::Scalar(Scalar::Null), df.data_type().clone().into()))
                .collect(),
            unmatched_build_indexes.len(),
        );
        self.merge_eq_chunk(&unmatched_build_chunk, &null_probe_chunk)
    }

    // Final row_state for right join
    // Record row in build side that is matched how many rows in probe side.
    pub(crate) fn row_state_for_right_join(&self) -> Result<Vec<Vec<usize>>> {
        let build_indexes = self.hash_join_desc.join_state.build_indexes.read();
        let chunks = self.row_space.chunks.read().unwrap();
        let mut row_state = Vec::with_capacity(chunks.len());
        for chunk in chunks.iter() {
            let mut rows = Vec::with_capacity(chunk.num_rows());
            for _row_index in 0..chunk.num_rows() {
                rows.push(0);
            }
            row_state.push(rows);
        }

        for row_ptr in build_indexes.iter() {
            if self.hash_join_desc.join_type == JoinType::Full
                && row_ptr.marker == Some(MarkerKind::False)
            {
                continue;
            }
            row_state[row_ptr.chunk_index][row_ptr.row_index] += 1;
        }
        Ok(row_state)
    }

    pub(crate) fn rest_chunk(&self) -> Result<Chunk> {
        let rest_probe_chunks = self.hash_join_desc.join_state.rest_probe_chunks.read();
        if rest_probe_chunks.is_empty() {
            return Ok(Chunk::empty());
        }
        let probe_chunk = Chunk::concat(&rest_probe_chunks)?;
        let rest_build_indexes = self.hash_join_desc.join_state.rest_build_indexes.read();
        let mut build_chunk = self.row_space.gather(&rest_build_indexes)?;
        // For left join, wrap nullable for build chunk
        if matches!(
            self.hash_join_desc.join_type,
            JoinType::Left | JoinType::Single | JoinType::Full
        ) {
            let validity = self.hash_join_desc.join_state.validity.read();
            let validity = (*validity).clone().into();
            let num_rows = validity.len();
            let nullable_columns = if self.row_space.data_chunks().is_empty() {
                build_chunk
                    .columns()
                    .iter()
                    .map(|(_, ty)| (Value::Scalar(Scalar::Null), ty.clone()))
                    .collect::<Vec<_>>()
            } else {
                build_chunk
                    .columns()
                    .iter()
                    .map(|c| Self::set_validity(c, &validity))
                    .collect::<Vec<_>>()
            };
            build_chunk = Chunk::new(nullable_columns, num_rows);
        }

        self.merge_eq_chunk(&build_chunk, &probe_chunk)
    }

    // Add `data_block` for build table to `row_space`
    pub(crate) fn add_build_block(&self, data_block: DataBlock) -> Result<()> {
        let func_ctx = self.ctx.try_get_function_context()?;
        let build_cols = self
            .hash_join_desc
            .build_keys
            .iter()
            .map(|expr| Ok(expr.eval(&func_ctx, &data_block)?.vector().clone()))
            .collect::<Result<Vec<ColumnRef>>>()?;
        self.row_space.push_cols(data_block, build_cols)
    }
}<|MERGE_RESOLUTION|>--- conflicted
+++ resolved
@@ -135,7 +135,6 @@
         markers
     }
 
-<<<<<<< HEAD
     pub(crate) fn set_validity(
         column: &(Value<AnyType>, DataType),
         validity: &Bitmap,
@@ -156,6 +155,14 @@
                     column.clone()
                 } else if col.is_nullable() {
                     let col = col.as_nullable().unwrap();
+                    if col.is_empty() {
+                        (
+                            Value::Column(Column::Null {
+                                len: validity.len(),
+                            }),
+                            data_type.clone(),
+                        )
+                    }
                     // It's possible validity is longer than col.
                     let diff_len = validity.len() - col.validity.len();
                     let mut new_validity = MutableBitmap::with_capacity(validity.len());
@@ -175,27 +182,6 @@
                     });
                     (Value::Column(col), data_type.clone())
                 }
-=======
-    pub(crate) fn set_validity(column: &ColumnRef, validity: &Bitmap) -> Result<ColumnRef> {
-        if column.is_null() {
-            Ok(column.clone())
-        } else if column.is_const() {
-            let col: &ConstColumn = Series::check_get(column)?;
-            let validity = validity.clone();
-            let inner = Self::set_validity(col.inner(), &validity.slice(0, 1))?;
-            Ok(ConstColumn::new(inner, col.len()).arc())
-        } else if column.is_nullable() {
-            let col: &NullableColumn = Series::check_get(column)?;
-            if col.is_empty() {
-                let ty = col.data_type();
-                return ty.create_constant_column(&DataValue::Null, validity.len());
-            }
-            // It's possible validity is longer than col.
-            let diff_len = validity.len() - col.ensure_validity().len();
-            let mut new_validity = MutableBitmap::with_capacity(validity.len());
-            for (b1, b2) in validity.iter().zip(col.ensure_validity().iter()) {
-                new_validity.push(b1 & b2);
->>>>>>> d6eca280
             }
         }
     }
