--- conflicted
+++ resolved
@@ -55,6 +55,9 @@
     pub group_by_expressions: Vec<Expression>,
     pub aggregate_expressions: Vec<Expression>,
 
+    // window functions
+    pub window_expressions: Vec<Expression>,
+
     // rebase on projection expressions without aliases, aggregate and group by expressions
     pub distinct_expressions: Vec<Expression>,
 
@@ -63,8 +66,6 @@
     pub order_by_expressions: Vec<Expression>,
     pub projection_expressions: Vec<Expression>,
 
-    pub window_expressions: Vec<Expression>,
-
     pub limit: Option<usize>,
     pub offset: Option<usize>,
 
@@ -86,29 +87,6 @@
     }
 }
 
-<<<<<<< HEAD
-impl Default for QueryAnalyzeState {
-    fn default() -> Self {
-        QueryAnalyzeState {
-            filter: None,
-            having: None,
-            order_by_expressions: vec![],
-            expressions: vec![],
-            projection_expressions: vec![],
-            group_by_expressions: vec![],
-            aggregate_expressions: vec![],
-            before_group_by_expressions: vec![],
-            window_expressions: vec![],
-            limit: None,
-            offset: None,
-            relation: QueryRelation::None,
-            finalize_schema: Arc::new(DataSchema::empty()),
-        }
-    }
-}
-
-=======
->>>>>>> caf9991b
 impl Debug for QueryAnalyzeState {
     fn fmt(&self, f: &mut Formatter<'_>) -> core::fmt::Result {
         let mut debug_struct = f.debug_struct("QueryAnalyzeState");
