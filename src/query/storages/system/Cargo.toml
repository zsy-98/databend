[package]
name = "common-storages-system"
version = { workspace = true }
authors = { workspace = true }
license = { workspace = true }
publish = { workspace = true }
edition = { workspace = true }

# See more keys and their definitions at https://doc.rust-lang.org/cargo/reference/manifest.html
[lib]
doctest = false
test = false

[dependencies]
common-base = { path = "../../../common/base" }
common-catalog = { path = "../../catalog" }
<<<<<<< HEAD
common-config = { path = "../../../common/../query/config" }
=======
common-config = { path = "../../config" }
common-datablocks = { path = "../../datablocks" }
common-datavalues = { path = "../../datavalues" }
>>>>>>> d6eca280
common-exception = { path = "../../../common/exception" }
common-expression = { path = "../../expression" }
common-formats = { path = "../../formats" }
common-functions = { path = "../../functions" }
common-meta-app = { path = "../../../meta/app" }
common-meta-types = { path = "../../../meta/types" }
common-metrics = { path = "../../../common/metrics" }
common-pipeline-core = { path = "../../pipeline/core" }
common-pipeline-sinks = { path = "../../pipeline/sinks" }
common-pipeline-sources = { path = "../../pipeline/sources" }
common-pipeline-transforms = { path = "../../pipeline/transforms" }
common-storage = { path = "../../../common/storage" }
common-storages-view = { path = "../view" }
common-users = { path = "../../users" }

async-trait = { version = "0.1.57", package = "async-trait-fn" }
backon = "0.2"
chrono = { workspace = true }
futures = "0.3.24"
itertools = "0.10.5"
once_cell = "1.15.0"
opendal = { version = "0.22", features = ["layers-tracing", "layers-metrics", "compress"] }
parking_lot = "0.12.1"
serde = { workspace = true }
serde_json = { workspace = true }
serde_repr = "0.1.9"
snailquote = "0.3.1"
tikv-jemalloc-ctl = { version = "0.5.0", features = ["use_std"] }
tracing = "0.1.36"
typetag = "0.2.3"
uuid = { version = "1.1.2", features = ["serde", "v4"] }
walkdir = "2.3.2"

[build-dependencies]
common-building = { path = "../../../common/building" }<|MERGE_RESOLUTION|>--- conflicted
+++ resolved
@@ -14,13 +14,7 @@
 [dependencies]
 common-base = { path = "../../../common/base" }
 common-catalog = { path = "../../catalog" }
-<<<<<<< HEAD
-common-config = { path = "../../../common/../query/config" }
-=======
 common-config = { path = "../../config" }
-common-datablocks = { path = "../../datablocks" }
-common-datavalues = { path = "../../datavalues" }
->>>>>>> d6eca280
 common-exception = { path = "../../../common/exception" }
 common-expression = { path = "../../expression" }
 common-formats = { path = "../../formats" }
