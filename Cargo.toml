--- conflicted
+++ resolved
@@ -66,12 +66,7 @@
 rustc-demangle = { opt-level = 3 }
 
 [patch.crates-io]
-<<<<<<< HEAD
 parquet2 = { version = "0.13", optional = true, git = "https://github.com/datafuse-extras/parquet2", rev = "34aac65" }
 chrono = { git = "https://github.com/datafuse-extras/chrono", rev = "279f590" }
-=======
-parquet2 = { version = "0.13", optional = true, git = "https://github.com/datafuse-extras/parquet2", branch = "parquet2-0.13-patch2" }
-chrono = { git = "https://github.com/datafuse-extras/chrono", rev = "279f590" }
 # https://github.com/calder/rust-goldenfile/pull/7
-goldenfile = { git = "https://github.com/datafuse-extras/rust-goldenfile", rev = "16c5783" }
->>>>>>> 6e866f6d
+goldenfile = { git = "https://github.com/datafuse-extras/rust-goldenfile", rev = "16c5783" }