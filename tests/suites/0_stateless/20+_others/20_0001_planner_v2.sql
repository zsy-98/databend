set enable_planner_v2 = 1;

select '====SELECT_FROM_NUMBERS====';
select * from numbers(10);

select '====ALIAS====';
select number as a, number + 1 as b from numbers(1);
select number as a, number + 1 as b from numbers(1) group by a, number order by number;

select '====SCALAR_EXPRESSION====';
select extract(day from to_date('2022-05-13'));

-- Comparison expressions
select '====COMPARISON====';
select * from numbers(10) where number between 1 and 9 and number > 2 and number < 8 and number is not null and number = 5 and number >= 5 and number <= 5;

-- Cast expression
select '====CAST====';
select * from numbers(10) where cast(number as string) = '5';
select * from numbers(10) where try_cast(number as string) = '5';

-- Binary operator
select '====BINARY_OPERATOR====';
select (number + 1 - 2) * 3 / 4 from numbers(1);

-- Functions
select '====FUNCTIONS====';
select sin(cos(number)) from numbers(1);

-- In list
select '====IN_LIST====';
select * from numbers(5) where number in (1, 3);

-- Map access
select '====MAP_ACCESS====';
select parse_json('{"k1": [0, 1, 2]}'):k1[2];
select parse_json('{"k1": [0, 1, 2]}')['k1'][2];
select parse_json('{"k1": {"k2": [0, 1, 2]}}'):k1.k2[2];

-- Aggregator operator
select '====AGGREGATOR====';
create table t(a int, b int);
insert into t values(1, 2), (2, 3), (3, 4);
select sum(a) + 1 from t group by a;
select sum(a) from t group by a;
select sum(a) from t;
select count(a) from t group by a;
select count(a) from t;
select count() from t;
select count() from t group by a;
select count(1) from t;
select count(1) from t group by a;
select count(*) from t;
select sum(a) from t group by a having sum(a) > 1;
select sum(a+1) from t group by a+1 having sum(a+1) = 2;
select sum(a+1) from t group by a+1, b having sum(a+1) > 3;
drop table t;

select 1, sum(number) from numbers_mt(1000000);
select count(*) = count(1) from numbers(1000);
select count(1) from numbers(1000);
select sum(3) from numbers(1000);
select count(null) from numbers(1000);

SELECT max(number) FROM numbers_mt (10) where number > 99999999998;
SELECT max(number) FROM numbers_mt (10) where number > 2;

SELECT number%3 as c1, number%2 as c2 FROM numbers_mt(10000) where number > 2 group by number%3, number%2 order by c1,c2;
SELECT number%3 as c1 FROM numbers_mt(10) where number > 2 group by number%3 order by c1;

CREATE TABLE t(a UInt64 null, b UInt32 null, c UInt32) Engine = Fuse;
INSERT INTO t(a,b, c)  SELECT if (number % 3 = 1, null, number) as a, number + 3 as b, number + 4 as c FROM numbers(10);
-- nullable(u8)
SELECT a%3 as a1, count(1) as ct from t GROUP BY a1 ORDER BY a1,ct;

-- nullable(u8), nullable(u8)
SELECT a%2 as a1, a%3 as a2, count(0) as ct FROM t GROUP BY a1, a2 ORDER BY a1, a2;

-- nullable(u8), u64
SELECT a%2 as a1, to_uint64(c % 3) as c1, count(0) as ct FROM t GROUP BY a1, c1 ORDER BY a1, c1, ct;
-- u64, nullable(u8)
SELECT to_uint64(c % 3) as c1, a%2 as a1, count(0) as ct FROM t GROUP BY a1, c1 ORDER BY a1, c1, ct;

select number%2 as b from numbers(5) group by number % 2 having count(*) = 3 and sum(number) > 5;

select count(*) from numbers(5) group by number % 2 having number % 2 + 1 = 2;

select number, sum(number) from numbers(10) group by 1, number having sum(number) = 5;

SELECT arg_min(user_name, salary)  FROM (SELECT sum(number) AS salary, number%3 AS user_name FROM numbers_mt(10000) GROUP BY user_name);

-- aggregator combinator
-- distinct
select sum_distinct(number) from ( select number % 100 as number from numbers(100000));
select count_distinct(number) from ( select number % 100 as number from numbers(100000));
select sum_distinct(number) /  count_distinct(number) = avg_distinct(number) from ( select number % 100 as number from numbers(100000));

-- if
select sum_if(number, number >= 100000 - 1) from numbers(100000);
select sum_if(number, number > 100) /  count_if(number,  number > 100) = avg_if(number,  number > 100) from numbers(100000);
select count_if(number, number>9) from numbers(10);

-- boolean
select sum(number > 314) from numbers(1000);
select avg(number > 314) from numbers(1000);

drop table t;

select '====Having alias====';
select number as a from numbers(1) group by a having a = 0;
select number+1 as a from numbers(1) group by a having a = 1;

-- Inner join
select '====INNER_JOIN====';
create table t(a int);
insert into t values(1),(2),(3);
create table t1(b float);
insert into t1 values(1.0),(2.0),(3.0);
create table t2(c smallint unsigned null);
insert into t2 values(1),(2),(null);

select * from t inner join t1 on t.a = t1.b;
select * from t inner join t2 on t.a = t2.c;
select * from t inner join t2 on t.a = t2.c + 1;
select * from t inner join t2 on t.a = t2.c + 1 and t.a - 1 = t2.c;
select * from t1 inner join t on t.a = t1.b;
select * from t2 inner join t on t.a = t2.c;
select * from t2 inner join t on t.a = t2.c + 1;
select * from t2 inner join t on t.a = t2.c + 1 and t.a - 1 = t2.c;
select count(*) from numbers(1000) as t inner join numbers(1000) as t1 on t.number = t1.number;

select t.number from numbers(10000) as t inner join numbers(1000) as t1 on t.number % 1000 = t1.number order by number limit 5;

-- order by
select '====ORDER_BY====';
SELECT number%3 as c1, number%2 as c2 FROM numbers_mt (10) order by c1 desc, c2 asc;
SELECT number, null from numbers(3) order by number desc;
SELECT number%3 as c1, number%2 as c2 FROM numbers_mt (10) order by c1, number desc;
SELECT SUM(number) AS s FROM numbers_mt(10) GROUP BY number ORDER BY s;
create table t3(a int, b int);
insert into t3 values(1,2),(2,3);
select * from t3 order by 2 desc;
select a from t3 order by 1 desc;
drop table t;
drop table t1;
drop table t2;
drop table t3;

-- Select without from
select '====SELECT_WITHOUT_FROM====';
select 1 + 1;
select to_int(8);
select 'new_planner';

-- limit
select '=== Test limit ===';
select number from numbers(100) order by number asc limit 10;
select '==================';
select number*2 as number from numbers(100) order by number limit 10;
select '=== Test limit n, m ===';
select number from numbers(100) order by number asc limit 9, 11;
select '==================';
select number-2 as number from numbers(100) order by number asc limit 10, 10;
select '=== Test limit with offset ===';
select number from numbers(100) order by number asc limit 10 offset 10;
select '==============================';
select number/2 as number from numbers(100) order by number asc limit 10 offset 10;
select '=== Test offset ===';
select number from numbers(10) order by number asc offset 5;
select '===================';
select number+number as number from numbers(10) order by number asc offset 5;
select number from numbers(10000) order by number limit 1;

-- Memory engine
select '====Memory Table====';
drop table if exists temp;
create table temp (a int) engine = Memory;
insert into temp values (1);
select a from temp;
drop table temp;


-- CASE WHEN
select '=== Test CASE-WHEN ===';
select count_if(a = '1'), count_if(a = '2'), count_if(a = '3'), count_if(a is null) from (
	SELECT (CASE WHEN number % 4 = 1 THEN '1' WHEN number % 4 = 2 THEN '2' WHEN number % 4 = 3 THEN '3' END) as a FROM numbers(100)
);
select case when number >= 2 then 'ge2' WHEN number >= 1 then 'ge1' ELSE null end from numbers(3);
select case when 1 = 3 then null when 1 = 2 then 20.0 when 1 = 1 then 1 ELSE null END;

select COALESCE(NULL, NULL, 1, 2);
-- subquery in from
select '=== Test Subquery In From ===';
create table t(a int, b int);
insert into t values(1, 2),(2, 3);
select t1.a from (select * from t) as t1;
SELECT a,b,count() from (SELECT cast((number%4) AS bigint) as a, cast((number%20) AS bigint) as b from numbers(100)) group by a,b order by a,b limit 3 ;
drop table t;

select '====Context Function====';
use default;
select database();

-- distinct
select '==== Distinct =====';
SELECT DISTINCT * FROM numbers(3) ORDER BY  number;
SELECT DISTINCT 1 FROM numbers(3);
SELECT DISTINCT (number %3) as c FROM numbers(1000) ORDER BY c;
SELECT DISTINCT count(number %3) as c FROM numbers(10)  group by number % 3 ORDER BY c;

-- Inner join with using
select '===Inner Join with Using===';
drop table if exists t1;
create table t1(a int, b int);
insert into t1 values(7, 8), (3, 4), (5, 6);
drop table if exists t2;
create table t2(a int, d int);
insert into t2 values(1, 2), (3, 4), (5, 6);
select * from t1 join t2 using(a);
select t1.a from t1 join t2 using(a);
select t2.d from t1 join t2 using(a);
select * from t1 natural join t2;
drop table t1;
drop table t2;

-- Join: right table with duplicate build keys
select '===Inner Join with duplicate keys===';
create table t1(a int, b int);
insert into t1 values(1, 2), (1, 3), (2, 4);
create table t2(c int, d int);
insert into t2 values(1, 2), (2, 6);
select * from t2 inner join t1 on t1.a = t2.c;
drop table t1;
drop table t2;

-- trim function
select '===Trim Function===';
select trim(leading ' ' from '      abc');
select trim(leading ' ' from '');
select trim(leading 'ab' from 'abab');
select trim(leading 'ab' from 'abc');
select trim(trailing ' ' from 'abc    ');
select trim(trailing ' ' from '');
select trim(trailing 'ab' from 'abab');
select trim(trailing 'ab' from 'cab');
select trim(both 'ab' from 'abab');
select trim(both 'ab' from 'abcab');
select trim(' abc ');

-- Select Array Literal
select '===Array Literal===';
select [1, 2, 3];
select [];
select [[1, 2, 3],[1, 2, 3]];

select '====Correlated Subquery====';
select * from numbers(10) as t where exists (select * from numbers(2) as t1 where t.number = t1.number);
select (select number from numbers(10) as t1 where t.number = t1.number) from numbers(10) as t order by number;

-- explain
select '===Explain===';
create table t1(a int, b int);
create table t2(a int, b int);
explain select t1.a from t1 where a > 0;
explain select * from t1, t2 where (t1.a = t2.a and t1.a > 3) or (t1.a = t2.a and t2.a > 5 and t1.a > 1);
explain select * from t1, t2 where (t1.a = t2.a and t1.a > 3) or (t1.a = t2.a);
select '===Explain Pipeline===';
explain pipeline select t1.a from t1 join t2 on t1.a = t2.a;
drop table t1;
drop table t2;
-- position function
select '===Position Function===';
SELECT POSITION('bar' IN 'foobarbar');
SELECT POSITION('xbar' IN 'foobar');
drop table if exists t;
create table t (a varchar);
insert into t values ('foo');
select POSITION('o' IN t.a) from t;
drop table t;

select '====Tuple====';
select ('field', number) from numbers(5);

select '====View====';
drop view if exists temp;
create view temp as select number from numbers(1);
select number from temp;
drop view temp;

-- cross join
select '====Cross Join====';
create table t1(a int, b int);
create table t2(c int, d int);
insert into t1 values(1, 2), (2, 3), (3 ,4);
insert into t2 values(2,2), (3, 5), (7 ,8);
select * from t1, t2;
drop table t1;
drop table t2;

-- test error code hint

select 3 as a, 4 as a;
-- udf
select '====UDF====';
CREATE FUNCTION a_plus_3 AS (a) -> a+3;
SELECT a_plus_3(2);
CREATE FUNCTION cal1 AS (a,b,c,d,e) -> a + c * (e / b) - d;
SELECT cal1(1, 2, 3, 4, 6);
CREATE FUNCTION notnull1 AS (p) -> not(is_null(p));
SELECT notnull1(null);
SELECT notnull1('null');

drop function a_plus_3;
drop function cal1;
drop function notnull1;

--set operator
select '====Intersect Distinct===';
create table t1(a int, b int);
create table t2(c int, d int);
insert into t1 values(1, 2), (2, 3), (3 ,4), (2, 3);
insert into t2 values(2,2), (3, 5), (7 ,8), (2, 3), (3, 4);
select * from t1 intersect select * from t2;
select '====Except Distinct===';
select * from t1 except select * from t2;
drop table t1;
drop table t2;

--outer join
select '====Outer Join====';
create table t1(a int, b int);
create table t2(c int, d int);
insert into t1 values(1, 2), (3 ,4), (7, 8);
insert into t2 values(1, 4), (2, 3), (6, 8);
select * from t1 right join t2 on t1.a = t2.c;
select * from t1 left join t2 on t1.a = t2.c;

select * from t1 left outer join t2 on t1.a = t2.c and t1.a > 3 order by a,b,c,d;
select * from t1 left outer join t2 on t1.a = t2.c and t2.c > 4 order by a,b,c,d;
select * from t1 left outer join t2 on t2.c > 4 and t1.a > 3 order by a,b,c,d;
select * from t1 left outer join t2 on t1.a > 3 order by a,b,c,d;
select * from t1 left outer join t2 on t2.c > 4 order by a,b,c,d;
select * from t1 left outer join t2 on t1.a > t2.c order by a,b,c,d;
drop table t1;
drop table t2;

-- NULL
select '====NULL====';
create table n( a int null, b int null) ;
insert into n select  if (number % 3, null, number), if (number % 2, null, number) from numbers(10);
select a + b, a and b, a - b, a or b from n;
drop table n;

-- Subquery SemiJoin and AntiJoin
select * from numbers(5) as t where exists (select * from numbers(3) where number = t.number);
select * from numbers(5) as t where not exists (select * from numbers(3) where number = t.number);

select * from numbers(5) as t where exists (select number as a from numbers(3) where number = t.number and number > 0 and t.number < 2);
select * from numbers(5) as t where exists (select * from numbers(3) where number > t.number);

-- (Not)IN Subquery
create table t1(a int, b int);
create table t2(a int, b int);
insert into t1 values(1, 2), (2, 3);
insert into t2 values(3, 4), (2, 3);
select * from t1 where t1.a not in (select t2.a from t2);
select * from t1 where t1.a in (select t2.a from t2);
drop table t1;
drop table t2;

<<<<<<< HEAD
select '====Database====';
select database(), currentDatabase(), current_database();
select '====User====';
select user(), currentuser(), current_user();
=======
-- Query has keyword
SELECT '====WITH_KEYWORD====';
SELECT database, table, name, type, default_kind as default_type, default_expression, comment FROM system.columns  WHERE database LIKE 'system'  AND table LIKE 'settings' ORDER BY name;
>>>>>>> 128f3d59
set enable_planner_v2 = 0;
<|MERGE_RESOLUTION|>--- conflicted
+++ resolved
@@ -368,14 +368,12 @@
 drop table t1;
 drop table t2;
 
-<<<<<<< HEAD
 select '====Database====';
 select database(), currentDatabase(), current_database();
 select '====User====';
 select user(), currentuser(), current_user();
-=======
+
 -- Query has keyword
 SELECT '====WITH_KEYWORD====';
 SELECT database, table, name, type, default_kind as default_type, default_expression, comment FROM system.columns  WHERE database LIKE 'system'  AND table LIKE 'settings' ORDER BY name;
->>>>>>> 128f3d59
 set enable_planner_v2 = 0;
