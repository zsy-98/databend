--- conflicted
+++ resolved
@@ -1,12 +1,8 @@
 -- {ErrorCode 1003, but it not work, because it's trimed in opensrv-mysql}
 USE not_exists_db;
 USE ``;
-<<<<<<< HEAD
+USE ` `;
 USE default_db;
-=======
-USE ` `;
-USE default;
->>>>>>> f82d66d0
 USE system;
 select database();
 create database `rust-lang`;
