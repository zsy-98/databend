// Copyright 2022 Datafuse Labs.
//
// Licensed under the Apache License, Version 2.0 (the "License");
// you may not use this file except in compliance with the License.
// You may obtain a copy of the License at
//
//     http://www.apache.org/licenses/LICENSE-2.0
//
// Unless required by applicable law or agreed to in writing, software
// distributed under the License is distributed on an "AS IS" BASIS,
// WITHOUT WARRANTIES OR CONDITIONS OF ANY KIND, either express or implied.
// See the License for the specific language governing permissions and
// limitations under the License.

use common_arrow::arrow::bitmap::utils::BitChunkIterExact;
use common_arrow::arrow::bitmap::utils::BitChunksExact;
use common_arrow::arrow::bitmap::Bitmap;
use common_arrow::arrow::bitmap::MutableBitmap;
use common_arrow::arrow::buffer::Buffer;
use common_exception::ErrorCode;
use common_exception::Result;

use crate::types::array::ArrayColumnBuilder;
use crate::types::nullable::NullableColumn;
use crate::types::number::NumberColumn;
use crate::types::number::NumberScalar;
use crate::types::string::StringColumnBuilder;
use crate::types::AnyType;
use crate::types::ArgType;
use crate::types::ArrayType;
use crate::types::BooleanType;
use crate::types::StringType;
use crate::types::ValueType;
use crate::with_number_mapped_type;
use crate::with_number_type;
use crate::Chunk;
use crate::ChunkEntry;
use crate::Column;
use crate::ColumnIndex;
use crate::Scalar;
use crate::Value;

<<<<<<< HEAD
impl Chunk {
    // check if the predicate has any valid row
    pub fn filter_exists(predicate: &Value<AnyType>) -> Result<bool> {
        let predicate = Self::cast_to_nonull_boolean(predicate).ok_or_else(|| {
            ErrorCode::BadDataValueType(format!(
                "Filter predict column does not support type '{:?}'",
                predicate
            ))
        })?;
        match predicate {
            Value::Scalar(s) => Ok(s),
            Value::Column(bitmap) => Ok(bitmap.len() != bitmap.unset_bits()),
        }
    }

    pub fn filter(self, predicate: &Value<AnyType>) -> Result<Chunk> {
=======
impl<Index: ColumnIndex> Chunk<Index> {
    pub fn filter(self, predicate: &Value<AnyType>) -> Result<Chunk<Index>> {
>>>>>>> acaa5b89
        if self.num_columns() == 0 || self.num_rows() == 0 {
            return Ok(self);
        }

        let predicate = Self::cast_to_nonull_boolean(predicate).ok_or_else(|| {
            ErrorCode::BadDataValueType(format!(
                "Filter predict column does not support type '{:?}'",
                predicate
            ))
        })?;

        match predicate {
            Value::Scalar(s) => {
                if s {
                    Ok(self)
                } else {
                    Ok(self.slice(0..0))
                }
            }
<<<<<<< HEAD
            Value::Column(bitmap) => Self::filter_chunk_with_bitmap(self, &bitmap),
=======
            Value::Column(bitmap) => {
                let count_zeros = bitmap.unset_bits();
                match count_zeros {
                    0 => Ok(self),
                    _ => {
                        if count_zeros == self.num_rows() {
                            return Ok(self.slice(0..0));
                        }
                        let after_columns = self
                            .columns()
                            .map(|entry| match &entry.value {
                                Value::Scalar(s) => ChunkEntry {
                                    id: entry.id.clone(),
                                    data_type: entry.data_type.clone(),
                                    value: Value::Scalar(s.clone()),
                                },
                                Value::Column(c) => ChunkEntry {
                                    id: entry.id.clone(),
                                    data_type: entry.data_type.clone(),
                                    value: Value::Column(Column::filter(c, &bitmap)),
                                },
                            })
                            .collect();
                        Ok(Chunk::new(after_columns, self.num_rows() - count_zeros))
                    }
                }
            }
>>>>>>> acaa5b89
        }
    }

    // Must be numeric, boolean, or string value type
    fn cast_to_nonull_boolean(predicate: &Value<AnyType>) -> Option<Value<BooleanType>> {
        match predicate {
            Value::Scalar(s) => Self::cast_scalar_to_boolean(s).map(Value::Scalar),
            Value::Column(c) => Self::cast_column_to_boolean(c).map(Value::Column),
        }
    }

    fn cast_scalar_to_boolean(s: &Scalar) -> Option<bool> {
        match s {
            Scalar::Number(num) => with_number_mapped_type!(|SRC_TYPE| match num {
                NumberScalar::SRC_TYPE(value) => Some(value != &SRC_TYPE::default()),
            }),
            Scalar::Boolean(value) => Some(*value),
            Scalar::String(value) => Some(!value.is_empty()),
            Scalar::Timestamp(value) => Some(*value != 0),
            Scalar::Date(value) => Some(*value != 0),
            Scalar::Null => Some(false),
            _ => None,
        }
    }

    fn cast_column_to_boolean(c: &Column) -> Option<Bitmap> {
        match c {
            Column::Number(num) => with_number_mapped_type!(|SRC_TYPE| match num {
                NumberColumn::SRC_TYPE(value) => Some(BooleanType::column_from_iter(
                    value.iter().map(|v| v != &SRC_TYPE::default()),
                    &[],
                )),
            }),
            Column::Boolean(value) => Some(value.clone()),
            Column::String(value) => Some(BooleanType::column_from_iter(
                value.iter().map(|s| !s.is_empty()),
                &[],
            )),
            Column::Timestamp(value) => Some(BooleanType::column_from_iter(
                value.iter().map(|v| *v != 0),
                &[],
            )),
            Column::Date(value) => Some(BooleanType::column_from_iter(
                value.iter().map(|v| *v != 0),
                &[],
            )),
            Column::Null { len } => Some(MutableBitmap::from_len_zeroed(*len).into()),
            Column::Nullable(c) => {
                let inner = Self::cast_column_to_boolean(&c.column)?;
                Some((&inner) & (&c.validity))
            }
            _ => None,
        }
    }

    pub fn try_as_const_bool(value: &Value<BooleanType>) -> Result<Option<bool>> {
        match value {
            Value::Scalar(v) => Ok(Some(*v)),
            _ => Ok(None),
        }
    }

    pub fn filter_chunk_with_bitmap(chunk: Chunk, bitmap: &Bitmap) -> Result<Chunk> {
        let count_zeros = bitmap.unset_bits();
        match count_zeros {
            0 => Ok(chunk),
            _ => {
                if count_zeros == chunk.num_rows() {
                    return Ok(chunk.slice(0..0));
                }
                let after_columns = chunk
                    .columns()
                    .map(|entry| match &entry.value {
                        Value::Column(c) => {
                            let value = Value::Column(Column::filter(c, bitmap));
                            ChunkEntry {
                                id: entry.id,
                                data_type: entry.data_type.clone(),
                                value,
                            }
                        }
                        _ => entry.clone(),
                    })
                    .collect();
                Ok(Chunk::new(after_columns, chunk.num_rows() - count_zeros))
            }
        }
    }
}

impl Column {
    pub fn filter(&self, filter: &Bitmap) -> Column {
        let length = filter.len() - filter.unset_bits();
        if length == self.len() {
            return self.clone();
        }

        match self {
            Column::Null { .. } | Column::EmptyArray { .. } => self.slice(0..length),
            Column::Number(column) => with_number_type!(|NUM_TYPE| match column {
                NumberColumn::NUM_TYPE(values) => {
                    Column::Number(NumberColumn::NUM_TYPE(Self::filter_primitive_types(
                        values, filter,
                    )))
                }
            }),
            Column::Boolean(bm) => Self::filter_scalar_types::<BooleanType>(
                bm,
                MutableBitmap::with_capacity(length),
                filter,
            ),
            Column::String(column) => Self::filter_scalar_types::<StringType>(
                column,
                StringColumnBuilder::with_capacity(length, 0),
                filter,
            ),
            Column::Timestamp(column) => {
                let ts = Self::filter_primitive_types(column, filter);
                Column::Timestamp(ts)
            }
            Column::Date(column) => {
                let d = Self::filter_primitive_types(column, filter);
                Column::Date(d)
            }
            Column::Array(column) => {
                let mut builder = ArrayColumnBuilder::<AnyType>::from_column(column.slice(0..0));
                builder.reserve(length);
                Self::filter_scalar_types::<ArrayType<AnyType>>(column, builder, filter)
            }
            Column::Nullable(c) => {
                let column = Self::filter(&c.column, filter);
                let validity = Self::filter_scalar_types::<BooleanType>(
                    &c.validity,
                    MutableBitmap::with_capacity(length),
                    filter,
                );
                Column::Nullable(Box::new(NullableColumn {
                    column,
                    validity: BooleanType::try_downcast_column(&validity).unwrap(),
                }))
            }
            Column::Tuple { fields, .. } => {
                let len = filter.len() - filter.unset_bits();
                let fields = fields.iter().map(|c| c.filter(filter)).collect();
                Column::Tuple { fields, len }
            }
            Column::Variant(column) => Self::filter_scalar_types::<StringType>(
                column,
                StringColumnBuilder::with_capacity(length, 0),
                filter,
            ),
        }
    }

    fn filter_scalar_types<T: ValueType>(
        col: &T::Column,
        mut builder: T::ColumnBuilder,
        filter: &Bitmap,
    ) -> Column {
        const CHUNK_SIZE: usize = 64;
        let (mut slice, offset, mut length) = filter.as_slice();
        let mut start_index: usize = 0;

        if offset > 0 {
            let n = 8 - offset;
            start_index += n;
            filter
                .iter()
                .enumerate()
                .take(n)
                .for_each(|(index, is_selected)| {
                    if is_selected {
                        T::push_item(&mut builder, T::index_column(col, index).unwrap());
                    }
                });
            slice = &slice[1..];
            length -= n;
        }

        let mut mask_chunks = BitChunksExact::<u64>::new(slice, length);

        mask_chunks
            .by_ref()
            .enumerate()
            .for_each(|(mask_index, mut mask)| {
                while mask != 0 {
                    let n = mask.trailing_zeros() as usize;
                    let index = mask_index * CHUNK_SIZE + n + start_index;
                    T::push_item(&mut builder, T::index_column(col, index).unwrap());
                    mask = mask & (mask - 1);
                }
            });

        let remainder_start = length - length % CHUNK_SIZE;
        mask_chunks
            .remainder_iter()
            .enumerate()
            .for_each(|(mask_index, is_selected)| {
                if is_selected {
                    let index = mask_index + remainder_start + start_index;
                    T::push_item(&mut builder, T::index_column(col, index).unwrap());
                }
            });

        T::upcast_column(T::build_column(builder))
    }

    // low-level API using unsafe to improve performance
    fn filter_primitive_types<T: Copy>(values: &Buffer<T>, filter: &Bitmap) -> Buffer<T> {
        assert_eq!(values.len(), filter.len());
        let selected = filter.len() - filter.unset_bits();
        if selected == values.len() {
            return values.clone();
        }
        let mut values = values.as_slice();
        let mut new = Vec::<T>::with_capacity(selected);
        let mut dst = new.as_mut_ptr();

        let (mut slice, offset, mut length) = filter.as_slice();
        if offset > 0 {
            // Consume the offset
            let n = 8 - offset;
            values
                .iter()
                .zip(filter.iter())
                .take(n)
                .for_each(|(value, is_selected)| {
                    if is_selected {
                        unsafe {
                            dst.write(*value);
                            dst = dst.add(1);
                        }
                    }
                });
            slice = &slice[1..];
            length -= n;
            values = &values[n..];
        }

        const CHUNK_SIZE: usize = 64;
        let mut chunks = values.chunks_exact(CHUNK_SIZE);
        let mut mask_chunks = BitChunksExact::<u64>::new(slice, length);

        chunks
            .by_ref()
            .zip(mask_chunks.by_ref())
            .for_each(|(chunk, mut mask)| {
                if mask == u64::MAX {
                    unsafe {
                        std::ptr::copy(chunk.as_ptr(), dst, CHUNK_SIZE);
                        dst = dst.add(CHUNK_SIZE);
                    }
                } else {
                    while mask != 0 {
                        let n = mask.trailing_zeros() as usize;
                        unsafe {
                            dst.write(chunk[n]);
                            dst = dst.add(1);
                        }
                        mask = mask & (mask - 1);
                    }
                }
            });

        chunks
            .remainder()
            .iter()
            .zip(mask_chunks.remainder_iter())
            .for_each(|(value, is_selected)| {
                if is_selected {
                    unsafe {
                        dst.write(*value);
                        dst = dst.add(1);
                    }
                }
            });

        unsafe { new.set_len(selected) };
        new.into()
    }
}<|MERGE_RESOLUTION|>--- conflicted
+++ resolved
@@ -40,8 +40,7 @@
 use crate::Scalar;
 use crate::Value;
 
-<<<<<<< HEAD
-impl Chunk {
+impl<Index: ColumnIndex> Chunk<Index> {
     // check if the predicate has any valid row
     pub fn filter_exists(predicate: &Value<AnyType>) -> Result<bool> {
         let predicate = Self::cast_to_nonull_boolean(predicate).ok_or_else(|| {
@@ -56,11 +55,7 @@
         }
     }
 
-    pub fn filter(self, predicate: &Value<AnyType>) -> Result<Chunk> {
-=======
-impl<Index: ColumnIndex> Chunk<Index> {
     pub fn filter(self, predicate: &Value<AnyType>) -> Result<Chunk<Index>> {
->>>>>>> acaa5b89
         if self.num_columns() == 0 || self.num_rows() == 0 {
             return Ok(self);
         }
@@ -80,37 +75,7 @@
                     Ok(self.slice(0..0))
                 }
             }
-<<<<<<< HEAD
             Value::Column(bitmap) => Self::filter_chunk_with_bitmap(self, &bitmap),
-=======
-            Value::Column(bitmap) => {
-                let count_zeros = bitmap.unset_bits();
-                match count_zeros {
-                    0 => Ok(self),
-                    _ => {
-                        if count_zeros == self.num_rows() {
-                            return Ok(self.slice(0..0));
-                        }
-                        let after_columns = self
-                            .columns()
-                            .map(|entry| match &entry.value {
-                                Value::Scalar(s) => ChunkEntry {
-                                    id: entry.id.clone(),
-                                    data_type: entry.data_type.clone(),
-                                    value: Value::Scalar(s.clone()),
-                                },
-                                Value::Column(c) => ChunkEntry {
-                                    id: entry.id.clone(),
-                                    data_type: entry.data_type.clone(),
-                                    value: Value::Column(Column::filter(c, &bitmap)),
-                                },
-                            })
-                            .collect();
-                        Ok(Chunk::new(after_columns, self.num_rows() - count_zeros))
-                    }
-                }
-            }
->>>>>>> acaa5b89
         }
     }
 
@@ -173,7 +138,7 @@
         }
     }
 
-    pub fn filter_chunk_with_bitmap(chunk: Chunk, bitmap: &Bitmap) -> Result<Chunk> {
+    pub fn filter_chunk_with_bitmap(chunk: Chunk<Index>, bitmap: &Bitmap) -> Result<Chunk<Index>> {
         let count_zeros = bitmap.unset_bits();
         match count_zeros {
             0 => Ok(chunk),
@@ -187,7 +152,7 @@
                         Value::Column(c) => {
                             let value = Value::Column(Column::filter(c, bitmap));
                             ChunkEntry {
-                                id: entry.id,
+                                id: entry.id.clone(),
                                 data_type: entry.data_type.clone(),
                                 value,
                             }
