//  Copyright 2021 Datafuse Labs.
//
//  Licensed under the Apache License, Version 2.0 (the "License");
//  you may not use this file except in compliance with the License.
//  You may obtain a copy of the License at
//
//      http://www.apache.org/licenses/LICENSE-2.0
//
//  Unless required by applicable law or agreed to in writing, software
//  distributed under the License is distributed on an "AS IS" BASIS,
//  WITHOUT WARRANTIES OR CONDITIONS OF ANY KIND, either express or implied.
//  See the License for the specific language governing permissions and
//  limitations under the License.

use std::collections::HashMap;
use std::ops::Range;
use std::sync::Arc;
use std::time::Instant;

use common_catalog::plan::PartInfoPtr;
use common_catalog::plan::PartStatistics;
use common_catalog::plan::Partitions;
use common_catalog::plan::PartitionsShuffleKind;
use common_catalog::plan::Projection;
use common_catalog::plan::PruningStatistics;
use common_catalog::plan::PushDownInfo;
use common_catalog::plan::TopK;
use common_catalog::table::Table;
use common_catalog::table_context::TableContext;
use common_exception::Result;
use common_expression::TableSchemaRef;
use common_meta_app::schema::TableInfo;
use common_storage::ColumnNodes;
use opendal::Operator;
use storages_common_index::Index;
use storages_common_index::RangeIndex;
use storages_common_table_meta::meta::BlockMeta;
use storages_common_table_meta::meta::Location;
use tracing::debug;
use tracing::info;

use crate::fuse_lazy_part::FuseLazyPartInfo;
use crate::fuse_part::FusePartInfo;
use crate::pruning::FusePruner;
use crate::FuseTable;

impl FuseTable {
    #[tracing::instrument(level = "debug", name = "do_read_partitions", skip_all, fields(ctx.id = ctx.get_id().as_str()))]
    pub async fn do_read_partitions(
        &self,
        ctx: Arc<dyn TableContext>,
        push_downs: Option<PushDownInfo>,
    ) -> Result<(PartStatistics, Partitions)> {
        debug!("fuse table do read partitions, push downs:{:?}", push_downs);

        let snapshot = self.read_table_snapshot().await?;
        match snapshot {
            Some(snapshot) => {
                let settings = ctx.get_settings();

                if settings.get_enable_distributed_eval_index()? {
                    let mut segments = Vec::with_capacity(snapshot.segments.len());
                    for segment_location in &snapshot.segments {
                        segments.push(FuseLazyPartInfo::create(segment_location.clone()))
                    }

                    return Ok((
                        PartStatistics::new_estimated(
                            snapshot.summary.row_count as usize,
                            snapshot.summary.compressed_byte_size as usize,
                            snapshot.segments.len(),
                            snapshot.segments.len(),
                        ),
                        Partitions::create(PartitionsShuffleKind::Mod, segments),
                    ));
                }

                let table_info = self.table_info.clone();
                let segments_location = snapshot.segments.clone();
                let summary = snapshot.summary.block_count as usize;
                self.prune_snapshot_blocks(
                    ctx.clone(),
                    self.operator.clone(),
                    push_downs.clone(),
                    table_info,
                    segments_location,
                    summary,
                )
                .await
            }
            None => Ok((PartStatistics::default(), Partitions::default())),
        }
    }

    #[tracing::instrument(level = "debug", name = "prune_snapshot_blocks", skip_all, fields(ctx.id = ctx.get_id().as_str()))]
    pub async fn prune_snapshot_blocks(
        &self,
        ctx: Arc<dyn TableContext>,
        dal: Operator,
        push_downs: Option<PushDownInfo>,
        table_info: TableInfo,
        segments_location: Vec<Location>,
        summary: usize,
    ) -> Result<(PartStatistics, Partitions)> {
        let start = Instant::now();
        info!(
            "prune snapshot block start, segment numbers:{}",
            segments_location.len()
        );

        let pruner = if !self.is_native() || self.cluster_key_meta.is_none() {
            FusePruner::create(&ctx, dal, table_info.schema(), &push_downs)?
        } else {
            let cluster_keys = self.cluster_keys(ctx.clone());

            FusePruner::create_with_pages(
                &ctx,
                dal,
                table_info.schema(),
                &push_downs,
                self.cluster_key_meta.clone(),
                cluster_keys,
            )?
        };
        let block_metas = pruner.pruning(segments_location).await?;
        let pruning_stats = pruner.pruning_stats();

        info!(
            "prune snapshot block end, final block numbers:{}, cost:{}",
            block_metas.len(),
            start.elapsed().as_secs()
        );

        let block_metas = block_metas
            .into_iter()
            .map(|(block_meta_index, block_meta)| (block_meta_index.range, block_meta))
            .collect::<Vec<_>>();
        self.read_partitions_with_metas(
            table_info.schema(),
            push_downs,
            &block_metas,
            summary,
            pruning_stats,
        )
    }

    pub fn read_partitions_with_metas(
        &self,
        schema: TableSchemaRef,
        push_downs: Option<PushDownInfo>,
        block_metas: &[(Option<Range<usize>>, Arc<BlockMeta>)],
        partitions_total: usize,
        pruning_stats: PruningStatistics,
    ) -> Result<(PartStatistics, Partitions)> {
        let arrow_schema = schema.to_arrow();
        let column_nodes = ColumnNodes::new_from_schema(&arrow_schema, Some(&schema));

        let partitions_scanned = block_metas.len();

<<<<<<< HEAD
        let (mut statistics, parts) =
            Self::to_partitions(Some(&schema), block_metas, &column_nodes, push_downs);
=======
        let top_k = push_downs
            .as_ref()
            .map(|p| p.top_k(self.schema().as_ref(), RangeIndex::supported_type))
            .unwrap_or_default();
        let (mut statistics, parts) =
            Self::to_partitions(block_metas, &column_nodes, top_k, push_downs);
>>>>>>> 3fcebe7a

        // Update planner statistics.
        statistics.partitions_total = partitions_total;
        statistics.partitions_scanned = partitions_scanned;
        statistics.pruning_stats = pruning_stats;

        // Update context statistics.
        self.data_metrics
            .inc_partitions_total(partitions_total as u64);
        self.data_metrics
            .inc_partitions_scanned(partitions_scanned as u64);

        Ok((statistics, parts))
    }

    pub fn to_partitions(
        schema: Option<&TableSchemaRef>,
        block_metas: &[(Option<Range<usize>>, Arc<BlockMeta>)],
        column_nodes: &ColumnNodes,
        top_k: Option<TopK>,
        push_down: Option<PushDownInfo>,
    ) -> (PartStatistics, Partitions) {
        let limit = push_down
            .as_ref()
            .filter(|p| p.order_by.is_empty() && p.filters.is_empty())
            .and_then(|p| p.limit)
            .unwrap_or(usize::MAX);

<<<<<<< HEAD
        let (mut statistics, partitions) = match &push_down {
            None => Self::all_columns_partitions(schema, block_metas, limit),
            Some(extras) => match &extras.projection {
                None => Self::all_columns_partitions(schema, block_metas, limit),
                Some(projection) => {
                    Self::projection_partitions(block_metas, column_nodes, projection, limit)
=======
        let mut block_metas = block_metas.to_vec();
        if let Some(top_k) = &top_k {
            block_metas.sort_by(|a, b| {
                let a = a.1.col_stats.get(&top_k.column_id).unwrap();
                let b = b.1.col_stats.get(&top_k.column_id).unwrap();

                if top_k.asc {
                    (a.min.as_ref(), a.max.as_ref()).cmp(&(b.min.as_ref(), b.max.as_ref()))
                } else {
                    (b.max.as_ref(), b.min.as_ref()).cmp(&(a.max.as_ref(), a.min.as_ref()))
>>>>>>> 3fcebe7a
                }
            });
        }

        let (mut statistics, mut partitions) = match &push_down {
            None => Self::all_columns_partitions(&block_metas, top_k.clone(), limit),
            Some(extras) => match &extras.projection {
                None => Self::all_columns_partitions(&block_metas, top_k.clone(), limit),
                Some(projection) => Self::projection_partitions(
                    &block_metas,
                    column_nodes,
                    projection,
                    top_k.clone(),
                    limit,
                ),
            },
        };

        if top_k.is_some() {
            partitions.kind = PartitionsShuffleKind::Seq;
        }

        statistics.is_exact = statistics.is_exact && Self::is_exact(&push_down);
        (statistics, partitions)
    }

    fn is_exact(push_downs: &Option<PushDownInfo>) -> bool {
        match push_downs {
            None => true,
            Some(extra) => extra.filters.is_empty(),
        }
    }

    pub fn all_columns_partitions(
        schema: Option<&TableSchemaRef>,
        block_metas: &[(Option<Range<usize>>, Arc<BlockMeta>)],
        top_k: Option<TopK>,
        limit: usize,
    ) -> (PartStatistics, Partitions) {
        let mut statistics = PartStatistics::default_exact();
        let mut partitions = Partitions::create(PartitionsShuffleKind::Mod, vec![]);

        if limit == 0 {
            return (statistics, partitions);
        }

        let mut remaining = limit;
        for (range, block_meta) in block_metas.iter() {
            let rows = block_meta.row_count as usize;
            partitions
                .partitions
<<<<<<< HEAD
                .push(Self::all_columns_part(schema, range.clone(), block_meta));
=======
                .push(Self::all_columns_part(range.clone(), &top_k, block_meta));
>>>>>>> 3fcebe7a
            statistics.read_rows += rows;
            statistics.read_bytes += block_meta.block_size as usize;

            if remaining > rows {
                remaining -= rows;
            } else {
                // the last block we shall take
                if remaining != rows {
                    statistics.is_exact = false;
                }
                break;
            }
        }

        (statistics, partitions)
    }

    fn projection_partitions(
        block_metas: &[(Option<Range<usize>>, Arc<BlockMeta>)],
        column_nodes: &ColumnNodes,
        projection: &Projection,
        top_k: Option<TopK>,
        limit: usize,
    ) -> (PartStatistics, Partitions) {
        let mut statistics = PartStatistics::default_exact();
        let mut partitions = Partitions::default();

        if limit == 0 {
            return (statistics, partitions);
        }

        let mut remaining = limit;

        for (range, block_meta) in block_metas {
            partitions.partitions.push(Self::projection_part(
                block_meta,
                range.clone(),
                column_nodes,
                top_k.clone(),
                projection,
            ));
            let rows = block_meta.row_count as usize;

            statistics.read_rows += rows;
            let columns = projection.project_column_nodes(column_nodes).unwrap();
            for column in &columns {
                let indices = &column.leaf_ids;
                for (i, _index) in indices.iter().enumerate() {
                    // ignore all deleted field
                    let column_id = column.leaf_column_id(i);

                    if let Some(col_metas) = block_meta.col_metas.get(&column_id) {
                        let (_, len) = col_metas.offset_length();
                        statistics.read_bytes += len as usize;
                    }
                }
            }

            if remaining > rows {
                remaining -= rows;
            } else {
                // the last block we shall take
                if remaining != rows {
                    statistics.is_exact = false;
                }
                break;
            }
        }
        (statistics, partitions)
    }

    pub fn all_columns_part(
<<<<<<< HEAD
        schema: Option<&TableSchemaRef>,
        range: Option<Range<usize>>,
=======
        range: Option<Range<usize>>,
        top_k: &Option<TopK>,
>>>>>>> 3fcebe7a
        meta: &BlockMeta,
    ) -> PartInfoPtr {
        let mut columns_meta = HashMap::with_capacity(meta.col_metas.len());

        for column_id in meta.col_metas.keys() {
            // ignore all deleted field
            if let Some(schema) = schema {
                if schema.is_column_deleted(*column_id) {
                    continue;
                }
            }

            // ignore column this block dose not exist
            if let Some(meta) = meta.col_metas.get(column_id) {
                columns_meta.insert(*column_id, meta.clone());
            }
        }

        let rows_count = meta.row_count;
        let location = meta.location.0.clone();
        let format_version = meta.location.1;

        let sort_min_max = top_k.as_ref().map(|top_k| {
            let stat = meta.col_stats.get(&top_k.column_id).unwrap();
            (stat.min.clone(), stat.max.clone())
        });

        FusePartInfo::create(
            location,
            format_version,
            rows_count,
            columns_meta,
            meta.compression(),
            sort_min_max,
            range,
        )
    }

    fn projection_part(
        meta: &BlockMeta,
        range: Option<Range<usize>>,
        column_nodes: &ColumnNodes,
        top_k: Option<TopK>,
        projection: &Projection,
    ) -> PartInfoPtr {
        let mut columns_meta = HashMap::with_capacity(projection.len());

        let columns = projection.project_column_nodes(column_nodes).unwrap();
        for column in &columns {
            let indices = &column.leaf_ids;
            for (i, _index) in indices.iter().enumerate() {
                let column_id = column.leaf_column_id(i);

                // ignore column this block dose not exist
                if let Some(column_meta) = meta.col_metas.get(&column_id) {
                    columns_meta.insert(column_id, column_meta.clone());
                }
            }
        }

        let rows_count = meta.row_count;
        let location = meta.location.0.clone();
        let format_version = meta.location.1;

        let sort_min_max = top_k.map(|top_k| {
            let stat = meta.col_stats.get(&top_k.column_id).unwrap();
            (stat.min.clone(), stat.max.clone())
        });

        // TODO
        // row_count should be a hint value of  LIMIT,
        // not the count the rows in this partition
        FusePartInfo::create(
            location,
            format_version,
            rows_count,
            columns_meta,
            meta.compression(),
            sort_min_max,
            range,
        )
    }
}<|MERGE_RESOLUTION|>--- conflicted
+++ resolved
@@ -157,17 +157,12 @@
 
         let partitions_scanned = block_metas.len();
 
-<<<<<<< HEAD
-        let (mut statistics, parts) =
-            Self::to_partitions(Some(&schema), block_metas, &column_nodes, push_downs);
-=======
         let top_k = push_downs
             .as_ref()
             .map(|p| p.top_k(self.schema().as_ref(), RangeIndex::supported_type))
             .unwrap_or_default();
         let (mut statistics, parts) =
-            Self::to_partitions(block_metas, &column_nodes, top_k, push_downs);
->>>>>>> 3fcebe7a
+            Self::to_partitions(Some(&schema), block_metas, &column_nodes, top_k, push_downs);
 
         // Update planner statistics.
         statistics.partitions_total = partitions_total;
@@ -196,14 +191,6 @@
             .and_then(|p| p.limit)
             .unwrap_or(usize::MAX);
 
-<<<<<<< HEAD
-        let (mut statistics, partitions) = match &push_down {
-            None => Self::all_columns_partitions(schema, block_metas, limit),
-            Some(extras) => match &extras.projection {
-                None => Self::all_columns_partitions(schema, block_metas, limit),
-                Some(projection) => {
-                    Self::projection_partitions(block_metas, column_nodes, projection, limit)
-=======
         let mut block_metas = block_metas.to_vec();
         if let Some(top_k) = &top_k {
             block_metas.sort_by(|a, b| {
@@ -214,15 +201,14 @@
                     (a.min.as_ref(), a.max.as_ref()).cmp(&(b.min.as_ref(), b.max.as_ref()))
                 } else {
                     (b.max.as_ref(), b.min.as_ref()).cmp(&(a.max.as_ref(), a.min.as_ref()))
->>>>>>> 3fcebe7a
                 }
             });
         }
 
         let (mut statistics, mut partitions) = match &push_down {
-            None => Self::all_columns_partitions(&block_metas, top_k.clone(), limit),
+            None => Self::all_columns_partitions(schema, &block_metas, top_k.clone(), limit),
             Some(extras) => match &extras.projection {
-                None => Self::all_columns_partitions(&block_metas, top_k.clone(), limit),
+                None => Self::all_columns_partitions(schema, &block_metas, top_k.clone(), limit),
                 Some(projection) => Self::projection_partitions(
                     &block_metas,
                     column_nodes,
@@ -264,13 +250,12 @@
         let mut remaining = limit;
         for (range, block_meta) in block_metas.iter() {
             let rows = block_meta.row_count as usize;
-            partitions
-                .partitions
-<<<<<<< HEAD
-                .push(Self::all_columns_part(schema, range.clone(), block_meta));
-=======
-                .push(Self::all_columns_part(range.clone(), &top_k, block_meta));
->>>>>>> 3fcebe7a
+            partitions.partitions.push(Self::all_columns_part(
+                schema,
+                range.clone(),
+                &top_k,
+                block_meta,
+            ));
             statistics.read_rows += rows;
             statistics.read_bytes += block_meta.block_size as usize;
 
@@ -343,13 +328,9 @@
     }
 
     pub fn all_columns_part(
-<<<<<<< HEAD
         schema: Option<&TableSchemaRef>,
         range: Option<Range<usize>>,
-=======
-        range: Option<Range<usize>>,
         top_k: &Option<TopK>,
->>>>>>> 3fcebe7a
         meta: &BlockMeta,
     ) -> PartInfoPtr {
         let mut columns_meta = HashMap::with_capacity(meta.col_metas.len());
